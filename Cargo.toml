--- conflicted
+++ resolved
@@ -24,7 +24,6 @@
 name = "single_producer"
 path = "samples/single_producer_sample.rs"
 
-<<<<<<< HEAD
 
 [[bin]]
 name = "channel_bench"
@@ -42,7 +41,5 @@
 path = "benchmarks/crossbeam_channel_bench.rs"
 harness = false # Required for criterion benchmarks
 
-=======
->>>>>>> 7051726c
 [profile.release]
 debug = true